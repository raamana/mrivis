__all__ = ['SlicePicker', 'Collage', 'Carpet']

import traceback
from collections import Iterable
import warnings

<<<<<<< HEAD
from mrivis.utils import check_num_slices, check_views, check_bounding_rect
=======
import numpy as np
from matplotlib import pyplot as plt
from matplotlib.axes import Axes
from matplotlib.image import AxesImage
>>>>>>> 413bb1f4
from mrivis import config as cfg
from mrivis.utils import check_num_slices, check_views, load_image_from_disk, \
    row_wise_rescale, save_figure


class SlicePicker(object):
    """
    Class to pick non-empty slices along the various dimensions for a given image.

    The term `slice` here refers to one cross-section in a 3D image,
        towards which this class is designed for.
        However there are no explicit restrictions placed on dicing N=4+ array
        and receiving a n-1 dim array.

    """

    def __init__(self,
                 image_in,
                 view_set=cfg.view_set_default,
                 num_slices=cfg.num_slices_default,
                 sampler=cfg.sampler_default,
                 min_density=cfg.min_density_default):
        """
        Constructor: class to pick non-empty slices along the various dimensions for a given image.

        Parameters
        ----------
        image_in : ndarray
            3D array to be sliced.
            there are no explicit restrictions placed on number of dimensions for image_in,
             to get a n-1 dim array, but appropriate reshaping may need to be performed.

        view_set : iterable
            List of integers selecting the dimesnions to be sliced.

        num_slices : int or iterable of size as view_set
            Number of slices to be selected in each view.

        sampler : str or list or callable
            selection strategy: to identify the type of sampling done to select the slices to return.
            All sampling is done between the first and last non-empty slice in that view/dimension.

            - if 'linear' : linearly spaced slices
            - if list, it is treated as set of percentages at which slices to be sampled
                (must be in the range of [1-100], not [0-1]).
                This could be used to more/all slices in the middle e.g. range(40, 60, 5)
                    or at the end e.g. [ 5, 10, 15, 85, 90, 95]
            - if callable, it must take a 2D image of arbitray size, return True/False
                to indicate whether to select that slice or not.
                Only non-empty slices (atleas one non-zero voxel) are provided as input.
                Simple examples for callable could be based on
                1) percentage of non-zero voxels > x etc
                2) presence of desired texture ?
                3) certain properties of distribution (skewe: dark/bright, energy etc) etc

                If the sampler returns more than requested `num_slices`,
                    only the first num_slices will be selected.

        min_density : float or None
            mininum density of non-zero voxels within a given slice to consider it non-empty
            Default: 0.01 (1%).
            if None, include all slices.

        """

        if len(image_in.shape) < 3:
            raise ValueError('Image must be atleast 3D')
        else:
            self._image = image_in

        self._check_min_density(min_density)

        self._image_shape = np.array(self._image.shape)
        self.view_set = check_views(view_set, max_views=len(self._image_shape))
        self.num_slices = check_num_slices(num_slices,
                                           img_shape=self._image_shape[self.view_set],
                                           num_dims=len(self.view_set))

        self._verify_sampler(sampler)

        self._pick_slices()  # creates self._slices

    def _verify_sampler(self, sampler):

        if isinstance(sampler, str):
            sampler = sampler.lower()
            if sampler not in ['linear', ]:
                raise ValueError('Sampling strategy: {} not implemented.'.format(sampler))
            self._sampler = sampler
            self._sampling_method = 'linear'
        elif isinstance(sampler, Iterable):
            if any([index < 0 or index > 100 for index in sampler]):
                raise ValueError('sampling percentages must be in  [0-100]% range')
            if len(sampler) > min(self.num_slices):
                self.num_slices = np.maximum(self.num_slices, len(sampler))
            self._sampler = np.array(sampler)
            self._sampling_method = 'percentage'
        elif callable(sampler):
            # checking if the callable returns a bool
            for view in self.view_set:
                middle_slice = int(self._image_shape[view] / 2)
                if not isinstance(sampler(self._get_axis(self._image, view, middle_slice)), bool):
                    raise ValueError('sampler callable must return a boolean value (True/False)')

            self._sampler = sampler
            self._sampling_method = 'callable'
        else:
            raise NotImplementedError('Invalid choice for sampler! Choose one of: '
                                      'linear, percentage or callable')

    def _check_min_density(self, min_density):
        """Validator to ensure proper usage."""

        if min_density is None:
            self._min_density = -np.Inf
        elif (isinstance(min_density, float) and (0.0 <= min_density < 1.0)):
            self._min_density = min_density
        else:
            raise ValueError('min_density must be float and be >=0.0 and < 1.0')

    def _pick_slices(self):
        """
        Picks the slices to display in each dimension/view,
            skipping any empty slices (without any data at all).
        """

        self._slices = list()
        self._slices_by_dim = list()
        for view, ns_in_view in zip(self.view_set, self.num_slices):
            # discarding completely empty or almost empty slices.
            dim_size = self._image_shape[view]
            non_empty_slices = np.array([sl for sl in range(dim_size) if self._not_empty(view, sl)])

            # sampling according to the chosen strategy
            slices_dim = self._sample_slices_in_dim(view, ns_in_view, non_empty_slices)
            #  the following loop is needed to preserve order, while eliminating duplicates
            # list comprehension over a set(slices_dim) wouldn't preserve order
            uniq_slices = list()
            for sn in slices_dim:
                if (0 <= sn < dim_size) and sn not in uniq_slices:
                    uniq_slices.append(sn)

            self._slices_by_dim.append(slices_dim)
            # adding view and slice # at the same time..
            self._slices.extend([(view, sn) for sn in slices_dim])

    def _not_empty(self, view, slice_):
        """Checks if the density is too low. """

        img2d = self._get_axis(self._image, view, slice_)
        return (np.count_nonzero(img2d) / img2d.size) > self._min_density

    def _sample_slices_in_dim(self, view, num_slices, non_empty_slices):
        """Samples the slices in the given dimension according the chosen strategy."""

        if self._sampling_method == 'linear':
            return self._linear_selection(non_empty_slices=non_empty_slices, num_slices=num_slices)
        elif self._sampling_method == 'percentage':
            return self._percent_selection(non_empty_slices=non_empty_slices)
        elif self._sampling_method == 'callable':
            return self._selection_by_callable(view=view, non_empty_slices=non_empty_slices,
                                               num_slices=num_slices)
        else:
            raise NotImplementedError('Invalid state for the class!')

    @staticmethod
    def _linear_selection(non_empty_slices, num_slices):
        """Selects linearly spaced slices in given"""

        num_non_empty = len(non_empty_slices)

        # # trying to skip 5% slices at the tails (bottom clipping at 0)
        # skip_count = max(0, np.around(num_non_empty * 0.05).astype('int16'))
        # # only when possible
        # if skip_count > 0 and (num_non_empty - 2 * skip_count > num_slices):
        #     non_empty_slices = non_empty_slices[skip_count: -skip_count]
        #     num_non_empty = len(non_empty_slices)

        sampled_indices = np.linspace(0, num_non_empty, num=min(num_non_empty, num_slices),
                                      endpoint=False)
        slices_in_dim = non_empty_slices[np.around(sampled_indices).astype('int64')]

        return slices_in_dim

    def _percent_selection(self, non_empty_slices):
        """Chooses slices at a given percentage between the first and last non-empty slice."""

        return np.around(self._sampler * len(non_empty_slices) / 100).astype('int64')

    def _selection_by_callable(self, view, num_slices, non_empty_slices):
        """Returns all the slices selected by the given callable."""

        selected = [sl for sl in non_empty_slices
                    if self._sampler(self._get_axis(self._image, view, sl))]

        return selected[:num_slices]

    @staticmethod
    def _get_axis(array, axis, slice_num,
                  extended=False,
                  transpose=True):
        """Returns a fixed axis"""

        slice_list = [slice(None)] * array.ndim
        slice_list[axis] = slice_num
        slice_data = array[slice_list]
        if transpose:  # for proper orientation
            slice_data = slice_data.T

        if not extended:
            # return just the slice data
            return slice_data
        else:
            # additionally include which dim and which slice num
            return axis, slice_num, slice_data

    def get_slice_indices(self):
        """Returns indices for the slices selected (each a tuple : (dim, slice_num))"""

        return self._slices

    def get_slices(self, extended=False):
        """Generator over all the slices selected, each time returning a cross-section."""

        for dim, slice_num in self._slices:
            yield self._get_axis(self._image, dim, slice_num, extended=extended)

    def get_slices_multi(self, image_list, extended=False):
        """Returns the same cross-section from the multiple images supplied.

        All images must be of the same shape as the original image defining this object.

        image_list : Iterable
            containing atleast 2 images
        """

        # ensure all the images have the same shape
        for img in image_list:
            if img.shape != self._image.shape:
                raise ValueError('Supplied images are not compatible with this class. '
                                 'They must have the shape: {}'.format(self._image_shape))

        for dim, slice_num in self._slices:
            multiple_slices = (self._get_axis(img, dim, slice_num) for img in image_list)
            if not extended:
                # return just the slice data
                yield multiple_slices
            else:
                # additionally include which dim and which slice num
                # not using extended option in get_axis, to avoid complicating unpacking
                yield dim, slice_num, multiple_slices

    def save_as_gif(self, gif_path, duration=0.25):
        """Package the selected slices into a single GIF for easy sharing and display (on web etc).

        Parameters
        ----------

        gif_path : str
            Output path for the GIF image

        duration : float
            Duration of display of each frame in GIF, in sec.

        You must install imageio module to use this feature.

        """

        import imageio
        gif_data = [img for img in self.get_slices()]
        # using img.astype(np.uint32) is leaving noticable artefacts,
        #   depending on imageio inner conversion, which is rescaling okay

        # TODO deal with differing sizes of slices, padding with zeros or white??

        with warnings.catch_warnings():
            # ignoring the warning for conversion to uint8
            warnings.simplefilter('ignore')
            imageio.mimsave(gif_path, gif_data, duration=duration)

    def __iter__(self):
        """Returns the next panel, and the associated dimension and slice number"""

        return iter(self._slices)

    def __len__(self):
        """Returns the total number of slices across all the views."""

        return len(self._slices)

    def __format__(self, format_spec='s'):
        """various formats"""

        if format_spec in ['s', 'simple']:
            return self.__str__()
        elif format_spec in ['f', 'full']:
            return self.__repr__()
        else:
            return 'invalid format requsted!!'

    def __str__(self):

        return 'views : {}\n' \
               '#slices: {}\n' \
               'sampler: {}'.format(self.view_set, self.num_slices, self._sampling_method)

    def __repr__(self):

        dim_repr = list()
        for ix, vw in enumerate(self.view_set):
            dim_repr.append('{} slices in dim {} : '
                            '{}'.format(len(self._slices_by_dim[ix]),
                                        vw, self._slices_by_dim[ix]))
        return '\n'.join(dim_repr)


class MiddleSlicePicker(SlicePicker):
    """Convenience class (derived from ``SlicePicker``) to select the classic one middle slice from all views."""

    def __init__(self, image):
        """Returns the middle slice from all views in the image.

        Parameters
        ----------
        image_in : ndarray
            3D array to be sliced.
            there are no explicit restrictions placed on number of dimensions for image_in,
             to get a n-1 dim array, but appropriate reshaping may need to be performed.

        """

        super().__init__(image_in=image,
                         view_set=cfg.view_set_default,
                         num_slices=1,
                         sampler=(50,), )


class Collage(object):
    """
    Class exhibiting multiple slices from a 3D image,
        with convenience routines handling all the cross-sections as a single set.
    """

    def __init__(self,
                 view_set=cfg.view_set_default,
                 num_rows=cfg.num_rows_per_view_default,
                 num_slices=cfg.num_slices_default,
                 sampler=cfg.sampler_default,
                 attach_image=None,
                 bounding_rect=cfg.bounding_rect_default,
                 fig=None,
                 figsize=cfg.figsize_default,
                 display_params=None,
                 ):
        """
        Constructor: Class exhibiting multiple slices from a 3D image,
        with convenience routines handling all the cross-sections as a single set.

        Once created with certain `display_params` (containing vmin and vmax),
            this class does NOT automatically rescale the data, as you attach different images.
            Ensure the input images are rescaled to [0, 1] BEFORE attaching.

        Parameters
        ----------

        view_set : iterable
            List of integers selecting the dimesnions to be sliced.

        num_slices : int or iterable of size as view_set
            Number of slices to be selected in each view.

        num_rows : int
            Number of rows per view.

        sampler : str or list or callable
            selection strategy to identify the type of sampling done
            to select the slices to return. All sampling is done between
            the first and last non-empty slice in that view/dimension.

            - if 'linear' : linearly spaced slices
            - if list, it is treated as set of percentages at which slices to be sampled
                (must be in the range of [1-100], not [0-1]).
                This could be used to more/all slices in the middle e.g. range(40, 60, 5)
                    or at the end e.g. [ 5, 10, 15, 85, 90, 95]
            - if callable, it must take a 2D image of arbitray size, return True/False
                to indicate whether to select that slice or not.
                Only non-empty slices (atleas one non-zero voxel) are provided as input.
                Simple examples for callable could be based on
                1) percentage of non-zero voxels > x etc
                2) presence of desired texture ?
                3) certain properties of distribution (skewe: dark/bright, energy etc) etc

                If the sampler returns more than requested `num_slices`,
                    only the first num_slices will be selected.

        attach_image : ndarray
            The image to be attached to the collage, once it is created.
            Must be atleast 3d.

        display_params : dict
            dict of keyword parameters that can be passed to matplotlib's `Axes.imshow()`

        fig : matplotlib.Figure
            figure handle to create the collage in.
            If not specified, creates a new figure.

        figsize : tuple of 2
            Figure size (width, height) in inches.

        bounding_rect : tuple of 4
            The rectangular area to bind the collage to (in normalized figure coordinates)

        """

        self.view_set = check_views(view_set, max_views=3)
        self.num_slices = check_num_slices(num_slices, img_shape=None,
                                           num_dims=len(self.view_set))
        bounding_rect = check_bounding_rect(bounding_rect)

        # TODO find a way to validate the input-- using utits.verify_sampler commonly?
        self.sampler = sampler

        if display_params is None:
            self.display_params = dict(interpolation='none', origin='lower',
                                       aspect='equal', cmap='gray', vmin=0.0, vmax=1.0)
        else:
            self.display_params = display_params
        self._make_layout(fig, figsize, num_rows, bounding_rect=bounding_rect)
        if attach_image is not None:
            self.attach(attach_image)
        else:
            self._data_attached = False

    def _make_layout(self,
                     fig,
                     figsize=cfg.figsize_default,
                     num_rows_per_view=cfg.num_rows_per_view_default,
                     bounding_rect=cfg.bounding_rect_default,
                     grid_pad=cfg.grid_pad_default,
                     axis_pad=cfg.axis_pad_default,
                     **axis_kwargs):

        plt.style.use('dark_background')
        if fig is None:
            self.fig = plt.figure(figsize=figsize)
        else:
            self.fig = fig

        total_num_rows = len(self.view_set) * num_rows_per_view
        total_num_panels = sum(self.num_slices)
        num_cols_per_row = int(np.ceil(total_num_panels / total_num_rows))

        left, bottom, width, height = bounding_rect
        avail_height = height - bottom
        num_views = len(self.view_set)
        height_each_view = (avail_height - num_views * grid_pad) / num_views
        effective_height_each_view = height_each_view + grid_pad

        self.grids = list()
        for ix, view in enumerate(self.view_set):
            rect = (left, bottom + ix * effective_height_each_view,
                    width, height_each_view)
            ax_grid = self._make_grid_of_axes(bounding_rect=rect, axis_pad=axis_pad,
                                              num_rows=num_rows_per_view,
                                              num_cols=num_cols_per_row,
                                              **axis_kwargs)
            self.grids.append(ax_grid)

        # flattened for easy access
        self.flat_grid = [ax for gg in self.grids for ax in gg]
        # create self.images with one image in each axis
        self._create_imshow_objects()

    def _make_grid_of_axes(self,
                           bounding_rect=cfg.bounding_rect_default,
                           num_rows=cfg.num_rows_per_view_default,
                           num_cols=cfg.num_cols_grid_default,
                           axis_pad=cfg.axis_pad_default,
                           commn_annot=None,
                           **axis_kwargs):
        """Creates a grid of axes bounded within a given rectangle."""

        axes_in_grid = list()
        extents = self._compute_cell_extents_grid(bounding_rect=bounding_rect,
                                                  num_cols=num_cols,
                                                  num_rows=num_rows, axis_pad=axis_pad)
        for cell_ext in extents:
            ax_cell = self.fig.add_axes(cell_ext, frameon=False, visible=False,
                                        **axis_kwargs)
            if commn_annot is not None:
                ax_cell.set_title(commn_annot)
            ax_cell.set_axis_off()
            axes_in_grid.append(ax_cell)

        return axes_in_grid

    @staticmethod
    def _compute_cell_extents_grid(bounding_rect=(0.03, 0.03, 0.97, 0.97),
                                   num_rows=2, num_cols=6,
                                   axis_pad=0.01):
        """
        Produces array of num_rows*num_cols elements each containing the rectangular extents of
        the corresponding cell the grid, whose position is within bounding_rect.
        """

        left, bottom, width, height = bounding_rect
        height_padding = axis_pad * (num_rows + 1)
        width_padding = axis_pad * (num_cols + 1)
        cell_height = float((height - height_padding) / num_rows)
        cell_width = float((width - width_padding) / num_cols)

        cell_height_padded = cell_height + axis_pad
        cell_width_padded = cell_width + axis_pad

        extents = list()
        for row in range(num_rows - 1, -1, -1):
            for col in range(num_cols):
                extents.append((left + col * cell_width_padded,
                                bottom + row * cell_height_padded,
                                cell_width, cell_height))

        return extents

    def _create_imshow_objects(self):
        """Turns off all the x and y axes in each Axis"""

        # uniform values for initial image can cause weird behaviour with normalization
        #       as imshow.set_data() does not automatically update the normalization!!
        # using random data is a better choice
        random_image = np.random.rand(20, 20)
        self.images = [None] * len(self.flat_grid)
        for ix, ax in enumerate(self.flat_grid):
            self.images[ix] = ax.imshow(random_image, **self.display_params)

    def show(self, grid=None):
        """Makes the collage visible."""

        self._set_visible(True, grid_index=grid)

    def attach(self,
               image_in,
               sampler=None,
               show=True):
        """Attaches the relevant cross-sections to each axis"""

        if len(image_in.shape) < 3:
            raise ValueError('Image must be atleast 3D')

        # allowing the choice of new sampling for different invocations.
        if sampler is None:
            temp_sampler = self.sampler
        else:
            temp_sampler = sampler

        slicer = SlicePicker(image_in=image_in,
                             view_set=self.view_set,
                             num_slices=self.num_slices,
                             sampler=temp_sampler)

        try:
            for img_obj, slice_data in zip(self.images, slicer.get_slices()):
                img_obj.set_data(slice_data)
        except:
            self._data_attached = False
            raise ValueError('unable to attach the given image data to current collage')
        else:
            self._data_attached = True

        # show all the axes
        if show:
            self.show()

    def transform_and_attach(self,
                             image_list,
                             func,
                             show=True):
        """
        Displays the transformed (combined) version of the cross-sections from each image,
            (same slice and dimension). So if you input n>=1 images, n slices are obtained
            from each image, which are passed to the func (callable) provided, and the
            result will be displayed in the corresponding cell of the collage.
            Useful applications:
            - input two images, a function to overlay edges of one image on the other
            - input two images, a function to mix them in a checkerboard pattern
            - input one image, a function to saturate the upper half of intensities
                (to increase contrast and reveal any subtle ghosting in slices)

        func must be able to receive as many arguments as many elements in image_list.
            if your func needs additional parameters, make them keyword arguments, and
            use functools.partial to obtain a new callable that takes in just the slices.

        Parameters
        -----------
        image_list : list or ndarray
            list of images or a single ndarray

        func : callable
            function to be applied on the input images (their slices)
                to produce a single slice to be displayed.

        show : bool
            flag to indicate whether make the collage visible.

        """

        if not callable(func):
            raise TypeError('func must be callable!')

        if not isinstance(image_list, (tuple, list)) and isinstance(image_list, np.ndarray):
            image_list = [image_list, ]

        if len(image_list) > 1:
            shape1 = image_list[0].shape
            for ii in range(1, len(image_list)):
                if image_list[ii].shape != shape1:
                    raise ValueError('All images must be of same shape!')
                if len(image_list[ii].shape) < 3:
                    raise ValueError('All images must be atleast 3D')

        slicer = SlicePicker(image_in=image_list[0],
                             view_set=self.view_set,
                             num_slices=self.num_slices)

        try:
            for img_obj, slice_list in zip(self.images,
                                           slicer.get_slices_multi(image_list)):
                img_obj.set_data(func(*slice_list))
        except:
            self._data_attached = False
            raise ValueError('unable to attach mix of given images to current collage')
        else:
            self._data_attached = True

        # show all the axes
        if show:
            self.show()

    def hide(self, grid=None):
        """Removes the collage from view."""

        self._set_visible(False, grid_index=grid)

    def _set_visible(self, visibility, grid_index=None):
        """Sets the visibility property of all axes."""

        if grid_index is None:
            for ax in self.flat_grid:
                ax.set_visible(visibility)
        else:
            if grid_index < 0 or grid_index >= len(self.grids):
                raise IndexError('Valid indices : 0 to {}'.format(len(self.grids) - 1))
            for ax in self.grids[grid_index]:
                ax.set_visible(visibility)

    def save(self, annot=None, output_path=None):
        """Saves the collage to disk as an image."""

        if annot is not None:
            self.fig.suptitle(annot, backgroundcolor='black', color='g')

        if output_path is not None:
            output_path = output_path.replace(' ', '_')
            # TODO improve bbox calculations to include ONLY the axes from collage
            # and nothing else
            self.fig.savefig(output_path + '.png', bbox_inches='tight', dpi=200,
                             bbox_extra_artists=self.flat_grid)

    def clear(self):
        """Clears all the axes to start fresh."""

        for ax in self.flat_grid:
            for im_h in ax.findobj(AxesImage):
                im_h.remove()


class MidCollage(Collage):
    """Convenience class (derived from ``Collage``) to display the mid-slices from all the views."""

    def __init__(self,
                 image,
                 bounding_rect=cfg.bounding_rect_default,
                 fig=None,
                 display_params=None,
                 ):
        """Display mid-slices from all the views.

        image : ndarray
            The image to be attached to the collage, once it is created.
            Must be atleast 3d.

        fig : matplotlib.Figure
            figure handle to create the collage in.
            If not specified, creates a new figure.

        bounding_rect : tuple of 4
            The rectangular area to bind the collage to (in normalized figure coordinates)

        display_params : dict
            dict of keyword parameters that can be passed to matplotlib's `Axes.imshow()`

        """

        super().__init__(view_set=cfg.view_set_default,
                         num_rows=1, num_slices=1, sampler=(50, ),
                         attach_image=image,
                         fig=fig, bounding_rect=bounding_rect,
                         display_params=display_params)


class Carpet(object):
    """Class to unroll the 4D or higher dimensional data into 2D images.

    Typical examples include functional or diffusion MRI data.

    """


    def __init__(self,
                 image_nD,
                 fixed_dim=-1,
                 roi_mask='auto',
                 rescale_data=True,
                 num_frames_to_skip='auto',
                 ):
        """
        Constructor

        This class can optionally,


            - can cluster data in the fixed dimension (typically time/gradient dimensions in functional/diffusion MR imaging data)
            - label the resulting clusters.

        Parameters
        ----------

        image_nD : ndarray or str
            input image, or a path to an image, from which the carpet needs to be made.

        fixed_dim : int
            the dimension to be fixed while unrolling the rest. Default: last as indicated by -1

        roi_mask : ndarray or str or None
            if an image of same size as the N-1 dim array, it is interpreted to be a mask to be applied to each 3D/(N-1)D volume
            If its 'auto', an auto background (zeros) mask is computed and removed
            If its None, all the voxels in original image are retained

        rescale_data : bool
            Whether to rescale the input image over the chosen `fixed_dim`
            Default is to rescale to maximize the contrast.

        """

        self._check_image(image_nD)
        self._add_fixed_dim(fixed_dim)
        self._make_carpet(rescale_data)
        self._apply_mask(roi_mask)

        # choosing mean over median to make it sensitive to outlier values, if any
        self._summary_func = np.mean
        self._carpet_clustered = False

        # TODO option to blur within ROIs, to improve contrast across ROIs?
        #   blurring/additional image processing must be left to classes inheriting from this

        # TODO reorder rows either using anatomical seg, or using clustering

        # dropping alternating voxels if it gets too big
        # to save on memory and avoid losing signal
        if self.carpet.shape[1] > 600 and isinstance(num_frames_to_skip, int):
            print('Too many frames (n={}) to display: '
                  'keeping every {}th frame'
                  ''.format(self.carpet.shape[1], num_frames_to_skip))
            self.carpet = self.carpet[:, ::num_frames_to_skip]


    def _check_image(self, image_nD):
        """Sanity checks on the image data"""

        self.input_image = load_image_from_disk(image_nD)

        if len(self.input_image.shape) < 3:
            raise ValueError('Input image must be atleast 3D')

        if np.count_nonzero(self.input_image) == 0:
            raise ValueError('Input image is completely filled with zeros! '
                             'Must be non-empty')


    def _add_fixed_dim(self, fixed_dim=-1):
        """Makes note of which dimension needs to be fixed, defaulting to last."""

        if fixed_dim in [-1, None, 'last']:
            fixed_dim = len(self.input_image.shape) - 1  # last dimension

        if int(fixed_dim)!=fixed_dim or \
            fixed_dim > len(self.input_image.shape) or \
            fixed_dim < -1:
            raise ValueError('invalid value for the dimension to be fixed!'
                             'Must be an integer in range [0, {}] inclusive'
                             ''.format(len(self.input_image.shape)))

        if self.input_image.shape[fixed_dim] < 2:
            raise ValueError('Input image must have atleast two samples '
                             'in the fixed dimension. It has {}. '
                             'Full image shape: {} '
                             ''.format(self.input_image.shape[fixed_dim],
                                       self.input_image.shape))

        self.fixed_dim = int(fixed_dim)


    def _make_carpet(self, rescale_data):
        """
        Constructs the carpet from the input image.

        Optional rescaling of the data.
        """

        self.carpet = self._unroll_array(self.input_image, self.fixed_dim)
        if rescale_data:
            self.carpet = row_wise_rescale(self.carpet)

    @staticmethod
    def _unroll_array(array, fixed_dim):
        """reshape a given ndarray fixing a chosen dimension (rest gets 'unrolled')."""

        return array.reshape(-1, array.shape[fixed_dim])


    def show(self,
             clustered=False,
             ax_carpet=None,
             label_x_axis='time point',
             label_y_axis='voxels/ROI'):
        """
        Displays the carpet in the given axis.

        Parameters
        ----------

        clustered : bool, optional
            Flag to indicate whether to show the clustered/reduced carpet or the original.
            You must run .cluster_rows_in_roi() before trying to show clustered carpet.

        ax_carpet : Axis, optional
            handle to a valid matplotlib Axis

        label_x_axis : str
            String label for the x-axis of the carpet

        label_y_axis : str
            String label for the y-axis of the carpet

        Returns
        -------

        ax_carpet : Axis
            handle to axis where carpet is shown

        """

        if clustered is True and self._carpet_clustered is False:
            print('You must run .cluster_rows_in_roi() '
                  'before being able to show clustered carpet!')
            return

        if ax_carpet is None:
            self.ax_carpet = plt.gca()
        else:
            if not isinstance(ax_carpet, Axes):
                raise ValueError('Input must be a valid matplotlib Axis!')
            self.ax_carpet = ax_carpet

        plt.sca(self.ax_carpet)
        self.fig = plt.gcf()

        #   vmin/vmax are controlled, because we rescale all to [0, 1]
        self.imshow_params_carpet = dict(interpolation='none', cmap='gray',
                                         aspect='auto', origin='lower', zorder=1)
        # should we control vmin=0.0, vmax=1.0 ??

        if not clustered:
            self.carpet_handle = self.ax_carpet.imshow(self.carpet,
                                                   **self.imshow_params_carpet)
        else:
            self.carpet_handle = self.ax_carpet.imshow(self.clustered_carpet,
                                                       **self.imshow_params_carpet)

        # TODO decorating axes with labels
        self.ax_carpet.set(xlabel=label_x_axis, ylabel=label_y_axis,
                           frame_on=False)
        self.ax_carpet.set_ylim(auto=True)

        return self.ax_carpet


    def save(self, output_path=None, title=None):
        """Saves the current figure with carpet visualization to disk.

        Parameters
        ----------

        output_path : str
            Path to where the figure needs to be saved to.

        title : str
            text to overlay and annotate the visualization (done via plt.suptitle())

        """

        try:
            save_figure(self.fig, output_path=output_path, annot=title)
        except:
            print('Unable to save the figure to disk! \nException: ')
            traceback.print_exc()


    def cluster_rows_in_roi(self,
                            roi_mask=None,
                            num_clusters_per_roi=5,
                            metric='minkowski'):
        """Clusters the data within all the ROIs specified in a mask.

        Parameters
        ----------

        roi_mask : ndarray or None
            volumetric mask defining the list of ROIs, with a label for each voxel.
            This must be the same size in all dimensions except the fixed_dim
            i.e. if you were making a Carpet from an fMRI image of size 125x125x90x400
            fixing the 4th dimension (of size 400), then roi_mask must be of size 125x125x90.

        num_clusters_per_roi : int
            number of clusters (n) to form each ROI specified in the roi_mask
            if n (say 20) is less than number of voxels per a given ROI (say 2000),
            then data from approx. 2000/20=100 voxels would summarized (averaged by default),
            into a single cluster. So if the ROI mask had m ROIs (say 10), then the final clustered carpet
            would have m*n rows (200), regardless of the number of voxels in the 3D image.

        metric : str
            distance metric for the hierarchical clustering algorithm;
            default : 'minkowski'
            Options: anything accepted by `scipy.spatial.distance.pdist`, which can be:
            ‘braycurtis’, ‘canberra’, ‘chebyshev’, ‘cityblock’, ‘correlation’,
            ‘cosine’, ‘dice’, ‘euclidean’, ‘hamming’, ‘jaccard’, ‘kulsinski’,
            ‘mahalanobis’, ‘matching’, ‘minkowski’, ‘rogerstanimoto’, ‘russellrao’,
            ‘seuclidean’, ‘sokalmichener’, ‘sokalsneath’, ‘sqeuclidean’, ‘yule’.


        """

        self._set_roi_mask(roi_mask)

        try:
            clusters = [self._summarize_in_roi(self.roi_mask == label,
                                               num_clusters_per_roi,
                                               metric=metric) for label in self.roi_list]
            self.clustered_carpet = np.vstack(clusters)
        except:
            print('unable to produce the clustered carpet - exception:')
            traceback.print_exc()
            self._carpet_clustered = False
        else:
            self._carpet_clustered = True


    def _set_roi_mask(self, roi_mask):
        """Sets a new ROI mask."""

        if isinstance(roi_mask,
                      np.ndarray):  # not (roi_mask is None or roi_mask=='auto'):
            self._verify_shape_compatibility(roi_mask, 'ROI set')
            self.roi_mask = roi_mask

            self.roi_list = np.unique(roi_mask.flatten())
            np.setdiff1d(self.roi_list, cfg.background_value)
        else:
            self.roi_mask = np.ones(self.carpet.shape)
            self.roi_list = None


    def _summarize_in_roi(self, label_mask, num_clusters_per_roi=1, metric='minkowski'):
        """returns a single row summarizing (typically via mean) all rows in an ROI."""

        this_label = self.carpet[label_mask.flatten(), :]
        if num_clusters_per_roi == 1:
            out_matrix = self._summary_func(this_label, axis=0)
        else:
            out_matrix = self._make_clusters(this_label, num_clusters_per_roi, metric)

        return out_matrix


    def _make_clusters(self, matrix, num_clusters_per_roi, metric):
        """clusters a given matrix by into specified number of clusters according to given metric"""

        from scipy.cluster.hierarchy import fclusterdata

        # maxclust needed to ensure t is interpreted as # clusters in heirarchical clustering
        group_ids = fclusterdata(matrix, metric=metric, t=num_clusters_per_roi,
                                 criterion='maxclust')
        group_set = np.unique(group_ids)
        clusters = [
            self._summary_func(matrix[group_ids == group, :], axis=0, keepdims=True)
            for group in group_set]

        return np.vstack(clusters).squeeze()


    def _apply_mask(self, roi_mask):
        """Removes voxels outside the given mask or ROI set."""

        # TODO ensure compatible with input image
        #   - must have < N dim and same size in moving dims.
        rows_to_delete = list() # to allow for additional masks to be applied in the future
        if isinstance(roi_mask,
                      np.ndarray):  # not (roi_mask is None or roi_mask=='auto'):
            self._set_roi_mask(roi_mask)

            rows_roi = np.where(self.roi_mask.flatten() == cfg.background_value)

            # TODO below would cause differences in size/shape across mask and carpet!
            self.carpet = np.delete(self.carpet, rows_roi, axis=0)

        else:
            self.roi_mask = np.ones(self.carpet.shape)


    def _verify_shape_compatibility(self, img, img_type):
        """Checks mask shape against input image shape."""

        if self.input_image.shape[:-1] != img.shape:
            raise ValueError('Shape of the {} ({}) is not compatible '
                             'with input image shape: {} '
                             ''.format(img_type, img.shape, self.input_image.shape[:-1]))

    def __str__(self):
        """Helpful repr"""

        return "Carpet {}".format(self.carpet.shape)


    def __repr__(self):

        return "Orig image: {}\n" \
               "Carpet {}".format(self.input_image.shape, self.carpet.shape)


if __name__ == '__main__':
    pass<|MERGE_RESOLUTION|>--- conflicted
+++ resolved
@@ -2,16 +2,11 @@
 
 import traceback
 from collections import Iterable
-import warnings
-
-<<<<<<< HEAD
-from mrivis.utils import check_num_slices, check_views, check_bounding_rect
-=======
+
 import numpy as np
 from matplotlib import pyplot as plt
 from matplotlib.axes import Axes
 from matplotlib.image import AxesImage
->>>>>>> 413bb1f4
 from mrivis import config as cfg
 from mrivis.utils import check_num_slices, check_views, load_image_from_disk, \
     row_wise_rescale, save_figure
@@ -25,7 +20,6 @@
         towards which this class is designed for.
         However there are no explicit restrictions placed on dicing N=4+ array
         and receiving a n-1 dim array.
-
     """
 
     def __init__(self,
@@ -35,7 +29,7 @@
                  sampler=cfg.sampler_default,
                  min_density=cfg.min_density_default):
         """
-        Constructor: class to pick non-empty slices along the various dimensions for a given image.
+        Class to pick non-empty slices along the various dimensions for a given image.
 
         Parameters
         ----------
@@ -177,8 +171,7 @@
         else:
             raise NotImplementedError('Invalid state for the class!')
 
-    @staticmethod
-    def _linear_selection(non_empty_slices, num_slices):
+    def _linear_selection(self, non_empty_slices, num_slices):
         """Selects linearly spaced slices in given"""
 
         num_non_empty = len(non_empty_slices)
@@ -209,8 +202,7 @@
 
         return selected[:num_slices]
 
-    @staticmethod
-    def _get_axis(array, axis, slice_num,
+    def _get_axis(self, array, axis, slice_num,
                   extended=False,
                   transpose=True):
         """Returns a fixed axis"""
@@ -264,34 +256,6 @@
                 # not using extended option in get_axis, to avoid complicating unpacking
                 yield dim, slice_num, multiple_slices
 
-    def save_as_gif(self, gif_path, duration=0.25):
-        """Package the selected slices into a single GIF for easy sharing and display (on web etc).
-
-        Parameters
-        ----------
-
-        gif_path : str
-            Output path for the GIF image
-
-        duration : float
-            Duration of display of each frame in GIF, in sec.
-
-        You must install imageio module to use this feature.
-
-        """
-
-        import imageio
-        gif_data = [img for img in self.get_slices()]
-        # using img.astype(np.uint32) is leaving noticable artefacts,
-        #   depending on imageio inner conversion, which is rescaling okay
-
-        # TODO deal with differing sizes of slices, padding with zeros or white??
-
-        with warnings.catch_warnings():
-            # ignoring the warning for conversion to uint8
-            warnings.simplefilter('ignore')
-            imageio.mimsave(gif_path, gif_data, duration=duration)
-
     def __iter__(self):
         """Returns the next panel, and the associated dimension and slice number"""
 
@@ -329,19 +293,10 @@
 
 
 class MiddleSlicePicker(SlicePicker):
-    """Convenience class (derived from ``SlicePicker``) to select the classic one middle slice from all views."""
+    """Convenience class to select the classic one middle slice from all views."""
 
     def __init__(self, image):
-        """Returns the middle slice from all views in the image.
-
-        Parameters
-        ----------
-        image_in : ndarray
-            3D array to be sliced.
-            there are no explicit restrictions placed on number of dimensions for image_in,
-             to get a n-1 dim array, but appropriate reshaping may need to be performed.
-
-        """
+        """Returns the middle slice from all views in the image."""
 
         super().__init__(image_in=image,
                          view_set=cfg.view_set_default,
@@ -367,7 +322,7 @@
                  display_params=None,
                  ):
         """
-        Constructor: Class exhibiting multiple slices from a 3D image,
+        Class exhibiting multiple slices from a 3D image,
         with convenience routines handling all the cross-sections as a single set.
 
         Once created with certain `display_params` (containing vmin and vmax),
@@ -429,8 +384,6 @@
         self.view_set = check_views(view_set, max_views=3)
         self.num_slices = check_num_slices(num_slices, img_shape=None,
                                            num_dims=len(self.view_set))
-        bounding_rect = check_bounding_rect(bounding_rect)
-
         # TODO find a way to validate the input-- using utits.verify_sampler commonly?
         self.sampler = sampler
 
@@ -688,7 +641,7 @@
 
 
 class MidCollage(Collage):
-    """Convenience class (derived from ``Collage``) to display the mid-slices from all the views."""
+    """Convenience class to display the mid-slices from all the views."""
 
     def __init__(self,
                  image,
